#!/usr/bin/env python
# -*- coding: utf-8 -*-
"""
Defines log curves.

:copyright: 2016 Agile Geoscience
:license: Apache 2.0
"""
import numpy as np
import matplotlib.pyplot as plt

from . import utils


class CurveError(Exception):
    """
    Generic error class.
    """
    pass


class Curve(np.ndarray):

    def __new__(cls, data, params=None):
        obj = np.asarray(data).view(cls).copy()

        for k, v in params.items():
            setattr(obj, k, v)

        return obj

    def __array_finalize__(self, obj):
        if obj is None:
            return

        if obj.size == 1:
            return float(obj)

        basis = getattr(obj, 'basis', None)
        if basis is None:
            self.start = getattr(obj, 'start', 0)
            self.step = getattr(obj, 'step', 0.1524)
        else:
            self.start = basis[0]
            self.step = basis[1] - basis[0]

        self.mnemonic = getattr(obj, 'mnemonic', None)
        self.units = getattr(obj, 'units', None)
        self.run = getattr(obj, 'run', None)
        self.service_company = getattr(obj, 'service_company', None)
        self.date = getattr(obj, 'date', None)
        self.code = getattr(obj, 'code', None)

    def _repr_html_(self):
        """
        Jupyter Notebook magic repr function.
        """
        if self.size < 10:
            return np.ndarray.__repr__(self)
        attribs = self.__dict__.copy()
        row1 = '<tr><th style="text-align:center;" colspan="2">{} [{{}}]</th></tr>'
        rows = row1.format(attribs.pop('mnemonic'))
        rows = rows.format(attribs.pop('units', '&ndash;'))
        row2 = '<tr><td style="text-align:center;" colspan="2">{:.4f} : {:.4f} : {:.4f}</td></tr>'
        rows += row2.format(attribs.pop('start'), self.stop, attribs.pop('step'))
        s = '<tr><td><strong>{k}</strong></td><td>{v}</td></tr>'
        for k, v in attribs.items():
            rows += s.format(k=k, v=v)
        s = '<tr><th style="border-top: 2px solid #000;">Depth</th><th style="border-top: 2px solid #000;">Value</th></tr>'
        rows += s.format(self.start, self[0])
        s = '<tr><td>{:.4f}</td><td>{:.4f}</td></tr>'
        for depth, value in zip(self.basis[:3], self[:3]):
            rows += s.format(depth, value)
        rows += '<tr><td>⋮</td><td>⋮</td></tr>'
        for depth, value in zip(self.basis[-3:], self[-3:]):
            rows += s.format(depth, value)
        html = '<table>{}</table>'.format(rows)
        return html

    @property
    def stop(self):
        return self.start + self.shape[0] * self.step

    @property
    def basis(self):
        precision_adj = self.step / 100
        return np.arange(self.start, self.stop - precision_adj, self.step)

    @classmethod
    def from_lasio_curve(cls, curve,
                         start=None,
                         step=0.1524,
                         run=-1,
                         null=-999.25,
                         service_company=None,
                         date=None):
        """
        Provide a lasio curve object and a depth basis.
        """
        params = {}
        params['mnemonic'] = curve.mnemonic
        params['description'] = curve.descr
        params['start'] = start
        params['step'] = step
        params['units'] = curve.unit
        params['run'] = run
        params['null'] = null
        params['service_company'] = service_company
        params['date'] = date
        params['code'] = curve.API_code
        return cls(curve.data, params=params)

    def apply(self, function, **kwargs):
        """
        Apply a function to the curve.

        Args:
            Function.
            kwargs. Arguments for the function.

        Returns:
            Curve.
        """
        params = self.__dict__.copy()
        data = function(self, **kwargs)
        params['units'] = ''  # These will often break otherwise.
        return Curve(data, params)

    def plot(self, ax=None, legend=None, **kwargs):
        """
        Plot a curve.
        """
        if ax is None:
            fig = plt.figure(figsize=(2, 10))
            ax = fig.add_subplot(111)
            return_ax = False
        else:
            return_ax = True

        c = None
        d = None
        if legend is not None:
            try:
                d = legend.get_decor(self)
                c = d.colour
            except:
                pass

        if d is not None:
            # Then attempt to get parameters from decor.
            axkwargs = {}

            xticks = getattr(d, 'xticks', None)
            if xticks is not None:
                axkwargs['xticks'] = list(map(float, xticks.split(',')))

            xscale = getattr(d, 'xscale', None)
            if xscale is not None:
                axkwargs['xscale'] = xscale

            ax.set(**axkwargs)

        lw = getattr(d, 'lineweight', None) or getattr(d, 'lw', 1)
        ls = getattr(d, 'linestyle', None) or getattr(d, 'ls', '-')

        ax.set_title(self.mnemonic)
        ax.set_xlabel(self.units)
        ax.plot(self, self.basis, c=c, lw=lw, ls=ls)

        ax.set_ylim([self.stop, self.start])
        ax.grid('on', color='k', alpha=0.2, lw=0.25, linestyle='-')

        if return_ax:
            return ax
        else:
            return None

<<<<<<< HEAD

    def new_basis(self, start=None, stop=None, step=None, null=np.nan):
=======
    def to_basis_like(self, basis):
        """
        Make a new basis, given an existing one. Wraps ``to_basis()``.

        Pass in a curve or the basis of a curve.
        """
        try:  # To treat as a curve.
            curve = basis
            basis = curve.basis
            undefined = curve.null
        except:
            undefined = None
        start = basis[0]
        step = basis[1] - basis[0]
        stop = basis[-1]

        return self.to_basis(start, stop, step, undefined=undefined)

    def to_basis(self, start=None, stop=None, step=None, undefined=None):
>>>>>>> c7a4d342
        """
        Reset the start, stop, and/or step.

        Needs to handle extrapolating / padding
        """
        new_start = start or self.start
        new_step = step or self.step
        new_stop = stop or self.stop

<<<<<<< HEAD
        if start is not None:
            # This will crop the top of the log.
            # Get the first surviving index.
            if start > self.start:
                new_start_index = 0
                new_start = float(start)
            else:
                new_start_index = self._read_at(start, index=True) + 1
                new_start = float(start)
        else:
            new_start_index = 0
            new_start = self.start

        if stop is not None:
            adj = 0 if step is None else 1
            if stop < self.stop:
                new_stop_index = self._read_at(stop, index=True) + adj
                new_stop = float(stop)
            else:
                new_stop_index = -1  # this is a hack because off by one, WTF
                new_stop = float(stop)
        else:
            new_stop_index = None
            new_stop = self.stop

        data = np.copy(self)[new_start_index:new_stop_index]
        params['start'] = new_start
        # params['stop'] = new_stop

        if step is not None:
            new_adj_stop = new_stop + step/100  # To guarantee inclusion.
            new_basis = np.arange(new_start, new_adj_stop, step)
            basis = old_basis[new_start_index:new_stop_index]
            data = np.interp(new_basis, basis, data, left=null, right=null)
            params['step'] = float(step)
=======
        if undefined is None:
            undefined = np.nan
        undefined = {'left': undefined,
                     'right': undefined
                     }

        new_adj_stop = new_stop + new_step/100  # To guarantee inclusion.
        new_basis = np.arange(new_start, new_adj_stop, new_step)
        data = np.interp(new_basis, self.basis, self, **undefined)

        params = self.__dict__.copy()
        params['step'] = float(new_step)
        params['start'] = float(new_start)
>>>>>>> c7a4d342

        return Curve(data, params)

    # DEPRECATE WHEN WE KNOW WHAT NEW_BASIS DOES
    def segment(self, d):
        """
        Returns a segment of the log between the depths specified.

        Args:
            d (tuple): A tuple of floats giving top and base of interval.

        Returns:
            Curve. The new curve segment.
        """
        top = self._read_at(d[0], index=True) + 1  # b/c returns index before
        base = self._read_at(d[1], index=True)

        data = self[top:base]
        params = self.__dict__.copy()
        params['start'] = d[0]
        return Curve(data, params)

    def _read_at(self, d,
                 interpolation='linear',
                 index=False,
                 return_basis=False):
        """
        Private function. Implements read_at() for a single depth.

        Args:
            d (float or array-like)
            interpolation (str)
            index(bool)
            return_basis (bool)

        Returns:
            float or ndarray.
        """
        method = {'linear': utils.linear,
                  'none': None}

        i, d = utils.find_previous(self.basis,
                                   d,
                                   index=True,
                                   return_distance=True)

        if index:
            return i
        else:
            return method[interpolation](self[i], self[i+1], d)

    def read_at(self, d, **kwargs):
        """
        Read the log at a specific depth or an array of depths.

        Args:
            d (float or array-like)
            interpolation (str)
            index(bool)
            return_basis (bool)

        Returns:
            float or ndarray.
        """
        try:
            return np.array([self._read_at(depth, **kwargs) for depth in d])
        except:
            return self._read_at(d, **kwargs)

    def block(self, cutoffs=None, values=None, n_bins=0, right=False, function=None):
        """
        Block a log based on number of bins, or on cutoffs.

        Args:
            cutoffs (array)
            values (array)
            n_bins (int)
            right (bool)
            function (function)

        Returns:
            Curve.
        """
        # We'll return a copy.
        params = self.__dict__.copy()

        if (values is not None) and (cutoffs is None):
            cutoffs = values[1:]

        if (cutoffs is None) and (n_bins == 0):
            cutoffs = np.mean(self)

        if (n_bins != 0) and (cutoffs is None):
            mi, ma = np.amin(self), np.amax(self)
            cutoffs = np.linspace(mi, ma, n_bins+1)
            cutoffs = cutoffs[:-1]

        try:  # To use cutoff as a list.
            data = np.digitize(self, cutoffs, right)
        except ValueError:  # It's just a number.
            data = np.digitize(self, [cutoffs], right)

        if (function is None) and (values is None):
            return Curve(data, params)

        data = data.astype(float)

        # Set the function for reducing.
        f = function or utils.null

        # Find the tops of the 'zones'.
        tops, vals = utils.find_edges(data)

        # End of array trick... adding this should remove the
        # need for the marked lines below. But it doesn't.
        #np.append(tops, None)
        #np.append(vals, None)

        if values is None:
            # Transform each segment in turn, then deal with the last segment.
            for top, base in zip(tops[:-1], tops[1:]):
                data[top:base] = f(np.copy(self[top:base]))
            data[base:] = f(np.copy(self[base:]))  # See above
        else:
            for top, base, val in zip(tops[:-1], tops[1:], vals[:-1]):
                data[top:base] = values[int(val)]
            data[base:] = values[int(vals[-1])]  # See above

        return Curve(data, params)<|MERGE_RESOLUTION|>--- conflicted
+++ resolved
@@ -175,10 +175,7 @@
         else:
             return None
 
-<<<<<<< HEAD
-
-    def new_basis(self, start=None, stop=None, step=None, null=np.nan):
-=======
+
     def to_basis_like(self, basis):
         """
         Make a new basis, given an existing one. Wraps ``to_basis()``.
@@ -198,7 +195,6 @@
         return self.to_basis(start, stop, step, undefined=undefined)
 
     def to_basis(self, start=None, stop=None, step=None, undefined=None):
->>>>>>> c7a4d342
         """
         Reset the start, stop, and/or step.
 
@@ -208,43 +204,6 @@
         new_step = step or self.step
         new_stop = stop or self.stop
 
-<<<<<<< HEAD
-        if start is not None:
-            # This will crop the top of the log.
-            # Get the first surviving index.
-            if start > self.start:
-                new_start_index = 0
-                new_start = float(start)
-            else:
-                new_start_index = self._read_at(start, index=True) + 1
-                new_start = float(start)
-        else:
-            new_start_index = 0
-            new_start = self.start
-
-        if stop is not None:
-            adj = 0 if step is None else 1
-            if stop < self.stop:
-                new_stop_index = self._read_at(stop, index=True) + adj
-                new_stop = float(stop)
-            else:
-                new_stop_index = -1  # this is a hack because off by one, WTF
-                new_stop = float(stop)
-        else:
-            new_stop_index = None
-            new_stop = self.stop
-
-        data = np.copy(self)[new_start_index:new_stop_index]
-        params['start'] = new_start
-        # params['stop'] = new_stop
-
-        if step is not None:
-            new_adj_stop = new_stop + step/100  # To guarantee inclusion.
-            new_basis = np.arange(new_start, new_adj_stop, step)
-            basis = old_basis[new_start_index:new_stop_index]
-            data = np.interp(new_basis, basis, data, left=null, right=null)
-            params['step'] = float(step)
-=======
         if undefined is None:
             undefined = np.nan
         undefined = {'left': undefined,
@@ -258,7 +217,6 @@
         params = self.__dict__.copy()
         params['step'] = float(new_step)
         params['start'] = float(new_start)
->>>>>>> c7a4d342
 
         return Curve(data, params)
 
@@ -374,8 +332,8 @@
 
         # End of array trick... adding this should remove the
         # need for the marked lines below. But it doesn't.
-        #np.append(tops, None)
-        #np.append(vals, None)
+        # np.append(tops, None)
+        # np.append(vals, None)
 
         if values is None:
             # Transform each segment in turn, then deal with the last segment.
